--- conflicted
+++ resolved
@@ -18,10 +18,10 @@
     print_results
 )
 
-<<<<<<< HEAD
 from idaes.core.solvers.get_solver import get_solver
 import matplotlib.pyplot as plt
 import numpy as np
+from watertap.core.solvers import get_solver
 
 
 # Can optimize storage tank volume
@@ -32,20 +32,6 @@
     blk.fs.previous_hx_solar_cold_outlet_temperature.unfix()
     blk.fs.previous_acc_grid_duty.unfix()
     blk.fs.previous_grid_duty.unfix()
-=======
-from watertap.core.solvers import get_solver
-
-
-# Can optimize storage tank volume
-def unfix_dof(m):
-    m.fs.previous_hx_solar_hot_outlet_temperature.unfix()
-    m.fs.previous_fpc_outlet_temperature.unfix()
-    m.fs.previous_tes_tank_temp.unfix()
-    m.fs.previous_hx_solar_cold_outlet_temperature.unfix()
-    m.fs.previous_process_outlet_temperature.unfix()
-    m.fs.previous_acc_grid_duty.unfix()
-    m.fs.previous_grid_duty.unfix()
->>>>>>> 8b9a60e7
 
     # Checks if the process outlet temperature is fixed and provided. This is the steady-state operation of the water treatment process
     if process_outlet_temperature!= None:
@@ -107,7 +93,6 @@
 def create_multiperiod_thermal_model(
         n_time_points = 10,
         # 24-hr GHI in Phoenix, AZ on June 18th (W/m2)
-<<<<<<< HEAD
         GHI = [10, 20, 30, 0, 0, 23, 170, 386, 596, 784, 939, 1031, 
                1062, 1031, 938, 790, 599, 383, 166, 31, 0, 0, 0, 0],
         initial_temperature = {
@@ -122,9 +107,6 @@
 
         tank_vol = 2,
         fpc_collector_area = 3 
-=======
-        GHI = [0, 0, 0, 0, 0, 23, 170, 386, 596, 784, 939, 1031, 1062, 1031, 938, 790, 599, 383, 166, 31, 0, 0, 0, 0],
->>>>>>> 8b9a60e7
 ):
 
     """
@@ -202,7 +184,6 @@
 
     active_blocks = mp.get_active_process_blocks()
 
-<<<<<<< HEAD
     # Initialize the first step
     active_blocks[0].fs.previous_hx_solar_hot_outlet_temperature.fix(initial_temperature['solar_hx_hot_outlet'] + 273.15)
     active_blocks[0].fs.previous_fpc_outlet_temperature.fix(initial_temperature['fpc_outlet'] + 273.15)
@@ -214,8 +195,6 @@
 
     active_blocks[0].fs.previous_grid_duty.fix(0)
     active_blocks[0].fs.previous_acc_grid_duty.fix(0)
-=======
->>>>>>> 8b9a60e7
 
     # Initialize and unfix dof for each period
     solver = get_solver()
@@ -225,18 +204,13 @@
             blk=blk,
             mass_fr_tes_hx_solar=0.1,
             mass_fr_tes_process= 0.05, 
-<<<<<<< HEAD
             tank_vol = tank_vol,
             fpc_collector_area = fpc_collector_area,
             process_inlet_temp=process_inlet_temperature, 
             process_outlet_temp=process_outlet_temperature
-=======
-            process_inlet_temp=40, 
->>>>>>> 8b9a60e7
         )
         print('dof before init: ', degrees_of_freedom(blk))
         result = solver.solve(blk)
-<<<<<<< HEAD
         print('\nDegrees of freedom after initialization function \n', degrees_of_freedom(blk))
         unfix_dof(blk)
         print('\nDegrees of freedom after unfix_dof function \n', degrees_of_freedom(blk))
@@ -250,17 +224,6 @@
     if process_outlet_temperature == None:
         active_blocks[0].fs.previous_process_outlet_temperature.fix(initial_temperature['process_outlet'] + 273.15)
 
-=======
-        unfix_dof(m=blk)
-
-    
-    #Initialize the first step
-    active_blocks[0].fs.previous_hx_solar_hot_outlet_temperature.fix(41+273.15)
-    active_blocks[0].fs.previous_fpc_outlet_temperature.fix(41+273.15)
-    active_blocks[0].fs.previous_tes_tank_temp.fix(39+273.15)
-    active_blocks[0].fs.previous_hx_solar_cold_outlet_temperature.fix(41+273.15)
-    active_blocks[0].fs.previous_process_outlet_temperature.fix(36+273.15)
->>>>>>> 8b9a60e7
     active_blocks[0].fs.previous_grid_duty.fix(0)
     active_blocks[0].fs.previous_acc_grid_duty.fix(0)
 
@@ -269,7 +232,6 @@
 
 if __name__ == "__main__":
 
-<<<<<<< HEAD
     n_time_points = 72
     GHI = [0, 0, 0, 0, 0, 23, 170, 386, 596, 784, 939, 1031, 
                1062, 1031, 938, 790, 599, 383, 166, 31, 0, 0, 0, 0,]
@@ -308,10 +270,6 @@
     
     # print('\nDegrees of freedom after initialization', degrees_of_freedom(mp))
 
-=======
-    mp = create_multiperiod_thermal_model()
-    print('dof before solving: ', degrees_of_freedom(mp))
->>>>>>> 8b9a60e7
     solver = get_solver()
     results = solver.solve(mp)
     print('dof after solving: ', degrees_of_freedom(mp))
@@ -327,7 +285,6 @@
     print('\nStep 3')
     print_results(mp.blocks[2].process)
 
-<<<<<<< HEAD
 
     tes_temp = []
     grid_duty = []
@@ -439,17 +396,4 @@
     avg_grid_duty = grid_duty[grid_duty>0].mean()
                               
     print('Average grid:',avg_grid_duty)
-                              
-=======
-    print('\nStep 6')
-    print_results(mp.blocks[5].process)
-    print('\nStep 7')
-    print_results(mp.blocks[6].process)
-    print('\nStep 8')
-    print_results(mp.blocks[7].process)
-    print('\nStep 9')
-    print_results(mp.blocks[8].process)
-    print('\nStep 10')
-    print_results(mp.blocks[9].process)
-    # print(mp.blocks[0].process.fs.previous_hx_solar_hot_outlet_temperature.value-273.15)
->>>>>>> 8b9a60e7
+                              